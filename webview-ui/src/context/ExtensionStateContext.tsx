import React, { createContext, useCallback, useContext, useEffect, useState } from "react"
import { useEvent } from "react-use"
import { ApiConfigMeta, ExtensionMessage, ExtensionState } from "../../../src/shared/ExtensionMessage"
import {
	ApiConfiguration,
	ModelInfo,
	glamaDefaultModelId,
	glamaDefaultModelInfo,
	openRouterDefaultModelId,
	openRouterDefaultModelInfo,
} from "../../../src/shared/api"
import { vscode } from "../utils/vscode"
import { convertTextMateToHljs } from "../utils/textMateToHljs"
import { findLastIndex } from "../../../src/shared/array"
import { McpServer } from "../../../src/shared/mcp"
import {
	checkExistKey
} from "../../../src/shared/checkExistApiConfig"
import { Mode } from "../../../src/core/prompts/types"
import { codeMode, CustomPrompts, defaultPrompts } from "../../../src/shared/modes"

export interface ExtensionStateContextType extends ExtensionState {
	didHydrateState: boolean
	showWelcome: boolean
	theme: any
	glamaModels: Record<string, ModelInfo>
	openRouterModels: Record<string, ModelInfo>
	openAiModels: string[],
	mcpServers: McpServer[]
	filePaths: string[]
	setApiConfiguration: (config: ApiConfiguration) => void
	setCustomInstructions: (value?: string) => void
	setAlwaysAllowReadOnly: (value: boolean) => void
	setAlwaysAllowWrite: (value: boolean) => void
	setAlwaysAllowExecute: (value: boolean) => void
	setAlwaysAllowBrowser: (value: boolean) => void
	setAlwaysAllowMcp: (value: boolean) => void
	setShowAnnouncement: (value: boolean) => void
	setAllowedCommands: (value: string[]) => void
	setSoundEnabled: (value: boolean) => void
	setSoundVolume: (value: number) => void
	setDiffEnabled: (value: boolean) => void
	setBrowserViewportSize: (value: string) => void
	setFuzzyMatchThreshold: (value: number) => void
	preferredLanguage: string
	setPreferredLanguage: (value: string) => void
	setWriteDelayMs: (value: number) => void
	screenshotQuality?: number
	setScreenshotQuality: (value: number) => void
	terminalOutputLineLimit?: number
	setTerminalOutputLineLimit: (value: number) => void
	mcpEnabled: boolean
	setMcpEnabled: (value: boolean) => void
	alwaysApproveResubmit?: boolean
	setAlwaysApproveResubmit: (value: boolean) => void
	requestDelaySeconds: number
	setRequestDelaySeconds: (value: number) => void
	setCurrentApiConfigName: (value: string) => void
	setListApiConfigMeta: (value: ApiConfigMeta[]) => void
	onUpdateApiConfig: (apiConfig: ApiConfiguration) => void
	mode: Mode
	setMode: (value: Mode) => void
	setCustomPrompts: (value: CustomPrompts) => void
	enhancementApiConfigId?: string
	setEnhancementApiConfigId: (value: string) => void
<<<<<<< HEAD
  experimentalDiffStrategy: boolean
	setExperimentalDiffStrategy: (value: boolean) => void
=======
	autoApprovalEnabled?: boolean
	setAutoApprovalEnabled: (value: boolean) => void
>>>>>>> 5de41953
}

export const ExtensionStateContext = createContext<ExtensionStateContextType | undefined>(undefined)

export const ExtensionStateContextProvider: React.FC<{ children: React.ReactNode }> = ({ children }) => {
	const [state, setState] = useState<ExtensionState>({
		version: "",
		clineMessages: [],
		taskHistory: [],
		shouldShowAnnouncement: false,
		allowedCommands: [],
		soundEnabled: false,
		soundVolume: 0.5,
		diffEnabled: false,
		fuzzyMatchThreshold: 1.0,
		preferredLanguage: 'English',
		writeDelayMs: 1000,
		browserViewportSize: "900x600",
		screenshotQuality: 75,
		terminalOutputLineLimit: 500,
		mcpEnabled: true,
		alwaysApproveResubmit: false,
		requestDelaySeconds: 5,
		currentApiConfigName: 'default',
		listApiConfigMeta: [],
		mode: codeMode,
		customPrompts: defaultPrompts,
		enhancementApiConfigId: '',
<<<<<<< HEAD
    experimentalDiffStrategy: false,
=======
		autoApprovalEnabled: false,
>>>>>>> 5de41953
	})
	const [didHydrateState, setDidHydrateState] = useState(false)
	const [showWelcome, setShowWelcome] = useState(false)
	const [theme, setTheme] = useState<any>(undefined)
	const [filePaths, setFilePaths] = useState<string[]>([])
	const [glamaModels, setGlamaModels] = useState<Record<string, ModelInfo>>({
		[glamaDefaultModelId]: glamaDefaultModelInfo,
	})
	const [openRouterModels, setOpenRouterModels] = useState<Record<string, ModelInfo>>({
		[openRouterDefaultModelId]: openRouterDefaultModelInfo,
	})

	const [openAiModels, setOpenAiModels] = useState<string[]>([])
	const [mcpServers, setMcpServers] = useState<McpServer[]>([])


	const setListApiConfigMeta = useCallback((value: ApiConfigMeta[]) => setState((prevState) => ({ ...prevState, listApiConfigMeta: value })), [setState])

	const onUpdateApiConfig = useCallback((apiConfig: ApiConfiguration) => {
		vscode.postMessage({
			type: "upsertApiConfiguration",
			text: state.currentApiConfigName,
			apiConfiguration: apiConfig,
		})
	}, [state])

	const handleMessage = useCallback((event: MessageEvent) => {
		const message: ExtensionMessage = event.data
		switch (message.type) {
			case "state": {
				const newState = message.state!
				setState(prevState => ({
					...prevState,
					...newState
				}))
				const config = newState.apiConfiguration
				const hasKey = checkExistKey(config)
				setShowWelcome(!hasKey)
				setDidHydrateState(true)
				break
			}
			case "theme": {
				if (message.text) {
					setTheme(convertTextMateToHljs(JSON.parse(message.text)))
				}
				break
			}
			case "workspaceUpdated": {
				setFilePaths(message.filePaths ?? [])
				break
			}
			case "partialMessage": {
				const partialMessage = message.partialMessage!
				setState((prevState) => {
					// worth noting it will never be possible for a more up-to-date message to be sent here or in normal messages post since the presentAssistantContent function uses lock
					const lastIndex = findLastIndex(prevState.clineMessages, (msg) => msg.ts === partialMessage.ts)
					if (lastIndex !== -1) {
						const newClineMessages = [...prevState.clineMessages]
						newClineMessages[lastIndex] = partialMessage
						return { ...prevState, clineMessages: newClineMessages }
					}
					return prevState
				})
				break
			}
			case "glamaModels": {
				const updatedModels = message.glamaModels ?? {}
				setGlamaModels({
					[glamaDefaultModelId]: glamaDefaultModelInfo, // in case the extension sent a model list without the default model
					...updatedModels,
				})
				break
			}
			case "openRouterModels": {
				const updatedModels = message.openRouterModels ?? {}
				setOpenRouterModels({
					[openRouterDefaultModelId]: openRouterDefaultModelInfo, // in case the extension sent a model list without the default model
					...updatedModels,
				})
				break
			}
			case "openAiModels": {
				const updatedModels = message.openAiModels ?? []
				setOpenAiModels(updatedModels)
				break
			}
			case "mcpServers": {
				setMcpServers(message.mcpServers ?? [])
				break
			}
			case "listApiConfig": {
				setListApiConfigMeta(message.listApiConfig ?? [])
				break
			}
		}
	}, [setListApiConfigMeta])

	useEvent("message", handleMessage)

	useEffect(() => {
		vscode.postMessage({ type: "webviewDidLaunch" })
	}, [])

	const contextValue: ExtensionStateContextType = {
		...state,
		didHydrateState,
		showWelcome,
		theme,
		glamaModels,
		openRouterModels,
		openAiModels,
		mcpServers,
		filePaths,
		soundVolume: state.soundVolume,
		fuzzyMatchThreshold: state.fuzzyMatchThreshold,
		writeDelayMs: state.writeDelayMs,
		screenshotQuality: state.screenshotQuality,
		setApiConfiguration: (value) => setState((prevState) => ({
			...prevState,
			apiConfiguration: value
		})),
		setCustomInstructions: (value) => setState((prevState) => ({ ...prevState, customInstructions: value })),
		setAlwaysAllowReadOnly: (value) => setState((prevState) => ({ ...prevState, alwaysAllowReadOnly: value })),
		setAlwaysAllowWrite: (value) => setState((prevState) => ({ ...prevState, alwaysAllowWrite: value })),
		setAlwaysAllowExecute: (value) => setState((prevState) => ({ ...prevState, alwaysAllowExecute: value })),
		setAlwaysAllowBrowser: (value) => setState((prevState) => ({ ...prevState, alwaysAllowBrowser: value })),
		setAlwaysAllowMcp: (value) => setState((prevState) => ({ ...prevState, alwaysAllowMcp: value })),
		setShowAnnouncement: (value) => setState((prevState) => ({ ...prevState, shouldShowAnnouncement: value })),
		setAllowedCommands: (value) => setState((prevState) => ({ ...prevState, allowedCommands: value })),
		setSoundEnabled: (value) => setState((prevState) => ({ ...prevState, soundEnabled: value })),
		setSoundVolume: (value) => setState((prevState) => ({ ...prevState, soundVolume: value })),
		setDiffEnabled: (value) => setState((prevState) => ({ ...prevState, diffEnabled: value })),
		setBrowserViewportSize: (value: string) => setState((prevState) => ({ ...prevState, browserViewportSize: value })),
		setFuzzyMatchThreshold: (value) => setState((prevState) => ({ ...prevState, fuzzyMatchThreshold: value })),
		setPreferredLanguage: (value) => setState((prevState) => ({ ...prevState, preferredLanguage: value })),
		setWriteDelayMs: (value) => setState((prevState) => ({ ...prevState, writeDelayMs: value })),
		setScreenshotQuality: (value) => setState((prevState) => ({ ...prevState, screenshotQuality: value })),
		setTerminalOutputLineLimit: (value) => setState((prevState) => ({ ...prevState, terminalOutputLineLimit: value })),
		setMcpEnabled: (value) => setState((prevState) => ({ ...prevState, mcpEnabled: value })),
		setAlwaysApproveResubmit: (value) => setState((prevState) => ({ ...prevState, alwaysApproveResubmit: value })),
		setRequestDelaySeconds: (value) => setState((prevState) => ({ ...prevState, requestDelaySeconds: value })),
		setCurrentApiConfigName: (value) => setState((prevState) => ({ ...prevState, currentApiConfigName: value })),
		setListApiConfigMeta,
		onUpdateApiConfig,
		setMode: (value: Mode) => setState((prevState) => ({ ...prevState, mode: value })),
		setCustomPrompts: (value) => setState((prevState) => ({ ...prevState, customPrompts: value })),
		setEnhancementApiConfigId: (value) => setState((prevState) => ({ ...prevState, enhancementApiConfigId: value })),
<<<<<<< HEAD
    experimentalDiffStrategy: state.experimentalDiffStrategy ?? false,
		setExperimentalDiffStrategy: (value) => setState((prevState) => ({ ...prevState, experimentalDiffStrategy: value }))
=======
		setAutoApprovalEnabled: (value) => setState((prevState) => ({ ...prevState, autoApprovalEnabled: value })),
>>>>>>> 5de41953
	}

	return <ExtensionStateContext.Provider value={contextValue}>{children}</ExtensionStateContext.Provider>
}

export const useExtensionState = () => {
	const context = useContext(ExtensionStateContext)
	if (context === undefined) {
		throw new Error("useExtensionState must be used within an ExtensionStateContextProvider")
	}
	return context
}<|MERGE_RESOLUTION|>--- conflicted
+++ resolved
@@ -63,13 +63,10 @@
 	setCustomPrompts: (value: CustomPrompts) => void
 	enhancementApiConfigId?: string
 	setEnhancementApiConfigId: (value: string) => void
-<<<<<<< HEAD
-  experimentalDiffStrategy: boolean
+	experimentalDiffStrategy: boolean
 	setExperimentalDiffStrategy: (value: boolean) => void
-=======
 	autoApprovalEnabled?: boolean
 	setAutoApprovalEnabled: (value: boolean) => void
->>>>>>> 5de41953
 }
 
 export const ExtensionStateContext = createContext<ExtensionStateContextType | undefined>(undefined)
@@ -98,11 +95,8 @@
 		mode: codeMode,
 		customPrompts: defaultPrompts,
 		enhancementApiConfigId: '',
-<<<<<<< HEAD
-    experimentalDiffStrategy: false,
-=======
+		experimentalDiffStrategy: false,
 		autoApprovalEnabled: false,
->>>>>>> 5de41953
 	})
 	const [didHydrateState, setDidHydrateState] = useState(false)
 	const [showWelcome, setShowWelcome] = useState(false)
@@ -220,6 +214,7 @@
 		fuzzyMatchThreshold: state.fuzzyMatchThreshold,
 		writeDelayMs: state.writeDelayMs,
 		screenshotQuality: state.screenshotQuality,
+		experimentalDiffStrategy: state.experimentalDiffStrategy ?? false,
 		setApiConfiguration: (value) => setState((prevState) => ({
 			...prevState,
 			apiConfiguration: value
@@ -250,12 +245,8 @@
 		setMode: (value: Mode) => setState((prevState) => ({ ...prevState, mode: value })),
 		setCustomPrompts: (value) => setState((prevState) => ({ ...prevState, customPrompts: value })),
 		setEnhancementApiConfigId: (value) => setState((prevState) => ({ ...prevState, enhancementApiConfigId: value })),
-<<<<<<< HEAD
-    experimentalDiffStrategy: state.experimentalDiffStrategy ?? false,
-		setExperimentalDiffStrategy: (value) => setState((prevState) => ({ ...prevState, experimentalDiffStrategy: value }))
-=======
+		setExperimentalDiffStrategy: (value) => setState((prevState) => ({ ...prevState, experimentalDiffStrategy: value })),
 		setAutoApprovalEnabled: (value) => setState((prevState) => ({ ...prevState, autoApprovalEnabled: value })),
->>>>>>> 5de41953
 	}
 
 	return <ExtensionStateContext.Provider value={contextValue}>{children}</ExtensionStateContext.Provider>
